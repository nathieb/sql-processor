package org.sqlproc.engine;

/**
 * The optional features are used to alter the behavior of the SQL Processor. They can be activated in the process of
 * SQL Processor initialization.
 * 
 * <p>
 * The features can be incorporated into the meta statements file in the form of <code> name(OPT)=...;</code>.
 * 
 * <p>
 * For example the SQL Processor supports the special searching feature based on text fragments. Lets have a table
 * PERSON with two columns - ID and NAME. <br>
 * In the meta statements file statements.qry there's the next definition:
 * 
 * <pre>
 * LIKE_STRING(OPT)=like;
 * WILDCARD_CHARACTER(OPT)=%;
 * SURROUND_QUERY_LIKE(BOPT)=true;
 * SURROUND_QUERY_MIN_LEN(IOPT)=2;
 * 
 * LIKE_PEOPLE(QRY)=
 *   select p.ID @id, p.NAME @name
 *   from PERSON p
 *   {= where
 *    {& id=:id}
 *    {& UPPER(name) like :+name}
 *   }
 *   {#1 order by ID}
 *   {#2 order by NAME}
 * ;
 * </pre>
 * 
 * <p>
 * The special searching capability is activated with the key <code>SURROUND_QUERY_LIKE(BOPT)=true</code>. In this case
 * every query with the like keyword (defined with the key <code>LIKE_STRING</code>) is identified and any dynamic input
 * value, which belongs to this query condition, is handled in a special way. The value for this input value is
 * surrounded with wild-card character <code>%</code>. This character is defined with the key
 * <code>WILDCARD_CHARACTER</code>. In the runtime to activate this feature, the input value has to have the minimal
 * length = 2. This minimal length is defined with the key <code>SURROUND_QUERY_MIN_LEN</code>.
 * 
 * In the case of SQL Processor initialization
 * 
 * <pre>
 * JdbcEngineFactory sqlFactory = new JdbcEngineFactory();
 * sqlFactory.setMetaFilesNames(&quot;statements.qry&quot;); // the meta statements file
 * SqlEngine sqlEngine = sqlFactory.getSqlEngine(&quot;LIKE_PEOPLE&quot;);
 * 
 * // for the case it runs on the top of the JDBC stack
 * Connection connection = DriverManager.getConnection(&quot;jdbc:hsqldb:mem:sqlproc&quot;, &quot;sa&quot;, &quot;&quot;);
 * SqlSession session = new JdbcSimpleSession(connection);
 * </pre>
 * 
 * there's created an instance of SqlEngine with the name <code>LIKE_PEOPLE</code>.
 * 
 * <p>
 * Next there's an instance person of the class Person with the value <code>an</code> for the attribute name. The
 * invocation
 * 
 * <pre>
 * List&lt;Person&gt; list = sqlEngine.query(session, Person.class, person, SqlOrder.getDescOrder(2));
 * </pre>
 * 
 * produces the next SQL execution
 * 
 * <pre>
 * select p.ID id, p.NAME name from PERSON p where UPPER(name) like ? order by NAME DESC
 * </pre>
 * 
 * In the result list there are all table rows with name, which contains the text fragment <code>an</code>.
 * 
 * <p>
 * For more info please see the <a href="https://github.com/hudec/sql-processor/wiki">Tutorials</a>.
 * 
 * @author <a href="mailto:Vladimir.Hudec@gmail.com">Vladimir Hudec</a>
 */
public interface SqlFeature {

    /**
     * The filter for Oracle devoted optional features. It can be used for the construction of {@link SqlEngineLoader}.
     */
    public static final String ORACLE = "ORACLE";
    /**
     * The filter for HSQLDB devoted optional features. It can be used for the construction of {@link SqlEngineLoader}.
     */
    public static final String HSQLDB = "HSQLDB";
    /**
     * The filter for MySQL devoted optional features. It can be used for the construction of {@link SqlEngineLoader}.
     */
    public static final String MYSQL = "MYSQL";
    /**
     * The filter for Informix devoted optional features. It can be used for the construction of {@link SqlEngineLoader}
     * .
     */
    public static final String INFORMIX = "INFORMIX";
    /**
     * <code>SET_WILDCARD_CHARACTER</code> is the key for the wildcard character for the SQL <code>like</code> command.
     */
    public static final String WILDCARD_CHARACTER = "WILDCARD_CHARACTER";
    /**
     * This is the default value related to the key <code>SET_WILDCARD_CHARACTER</code> .
     */
    public static final String DEFAULT_WILDCARD_CHARACTER = "%";
    /**
     * <code>SET_SURROUND_QUERY_LIKE</code> is the key for the special SQL Processor behavior. In the case the value of
     * this property is <code>true</code>, the SQL Processor sets the wildcard character as a prefix and postfix for all
     * string values related to the SQL command <code>like</code>. These string values should have to have the minimal
     * length greater or equal to <code>SET_SURROUND_QUERY_MIN_LEN</code>. The default value related to this key is
     * <code>false</code>.
     */
    public static final String SURROUND_QUERY_LIKE = "SURROUND_QUERY_LIKE";
    /**
     * <code>SET_SURROUND_QUERY_MIN_LEN</code> is the minimal length of the string input values for the SQL
     * <code>like</code> command to switch on the SQL Processor special behavior described above in the runtime.
     */
    public static final String SURROUND_QUERY_MIN_LEN = "SURROUND_QUERY_MIN_LEN";
    /**
     * This is the default value related to the key <code>SET_SURROUND_QUERY_MIN_LEN</code>.
     */
    public static final Integer DEFAULT_SURROUND_QUERY_MIN_LEN = 2;
    /**
     * <code>SET_LIKE_STRING</code> is the key for the SQL command <code>like</code>. For example for the Informix
     * database it can be <code>matches</code>.
     */
    public static final String LIKE_STRING = "LIKE_STRING";
    /**
     * This is the default value related to the key <code>SET_LIKE_STRING</code>.
     */
    public static final String DEFAULT_LIKE_STRING = "like";
    /**
     * <code>SET_METHODS_ENUM_IN</code> lists the methods used in the translation from a Java type to a JDBC datatype
     * for enumerations based input values.
     */
    public static final String METHODS_ENUM_IN = "METHODS_ENUM_IN";
    /**
     * This is the default value related to the key <code>SET_METHODS_ENUM_IN</code>. It is list of the next methods:
     * <ul>
     * <li>getCode</li>
     * <li>getValue</li>
     * <li>getName</li>
     * <li>name</li>
     * </ul>
     */
    public static final String[] DEFAULT_METHODS_ENUM_IN = new String[] { "getCode", "getValue", "getName", "name" };
    /**
     * <code>SET_METHODS_ENUM_OUT</code> lists the methods used in the translation from a JDBC datatype to a Java type
     * for enumerations based output values.
     */
    public static final String METHODS_ENUM_OUT = "METHODS_ENUM_OUT";
    /**
     * This is the default value related to the key <code>SET_METHODS_ENUM_OUT</code>. It is list of the next methods:
     * <ul>
     * <li>fromCode</li>
     * <li>fromValue</li>
     * <li>valueOf</li>
     * </ul>
     */
    public static final String[] DEFAULT_METHODS_ENUM_OUT = new String[] { "fromCode", "fromValue", "valueOf" };
    /**
     * <code>SET_ID</code> is the key for the identity columns. In the case it's values is defined, all columns with
     * this name are implicitly treated as an identifier.
     */
    public static final String ID = "ID";
    /**
     * <code>SET_IGNORE_INPROPER_IN</code> is the key for special handling of input/output values. In the case it's
     * value is defined as true, in the case of any problems with input values the SqlRuntimeException is not thrown,
     * only the related error is logged.
     */
    public static final String IGNORE_INPROPER_IN = "IGNORE_INPROPER_IN";
    /**
     * <code>SET_IGNORE_INPROPER_OUT</code> is the key for special handling of input/output values. In the case it's
     * value is defined as true, in the case of any problems with output values the SqlRuntimeException is not thrown,
     * only the related error is logged.
     */
    public static final String IGNORE_INPROPER_OUT = "IGNORE_INPROPER_OUT";
    /**
     * <code>SET_JDBC</code> is the key for the raw JDBC stack usage. In this SQL Processor version the next stacks can
     * be used:
     * <ul>
     * <li>raw JDBC</li>
     * <li>Hibernate</li>
     * <li>Spring DAO</li>
     * </ul>
     * The default value related to this key is <code>false</code>.
     */
    public static final String JDBC = "JDBC";
    /**
     * <code>SET_LIMIT_FROM_TO</code> is the key for the SQL query pattern used to limit the query results. This pattern
     * has to be combined with the original SQL query, the limit and the offset in the next way:
     * <ul>
     * <li>$S is the full original query</li>
     * <li>$s is the original query without the token <code>select</code></li>
     * <li>$F is 1-based from rowid (=offset)</li>
     * <li>$f is 0-based from rowid (offset)</li>
     * <li>$M is the max number of returned rows</li>
     * <li>$m is the max rowid of returned rows</li>
     * </ul>
     */
    public static final String LIMIT_FROM_TO = "LIMIT_FROM_TO";
    /**
     * <code>SET_LIMIT_TO</code> is the key for the SQL query pattern used to limit the query results. This pattern has
     * to be combined with the original SQL query and the limit in the next way:
     * <ul>
     * <li>$S is the full original query</li>
     * <li>$s is the original query without the token <code>select</code></li>
     * <li>$F is 1-based from rowid (=offset)</li>
     * <li>$f is 0-based from rowid (offset)</li>
     * </ul>
     */
    public static final String LIMIT_TO = "LIMIT_TO";
    /**
     * <code>HSQLDB_DEFAULT_LIMIT_FROM_TO</code> is the default value related to the key <code>SET_LIMIT_FROM_TO</code>
     * in the case the filter value <code>HSQLDB</code> is used for the {@link SqlEngineLoader} instance creation.
     */
    public static final String HSQLDB_DEFAULT_LIMIT_FROM_TO = "select limit $F $M $s";
    /**
     * <code>HSQLDB_DEFAULT_LIMIT_TO</code> is the default value related to the key <code>SET_LIMIT_TO</code> in the
     * case the filter value <code>HSQLDB</code> is used for the {@link SqlEngineLoader} instance creation.
     */
    public static final String HSQLDB_DEFAULT_LIMIT_TO = "select top $M $s";
    /**
     * <code>ORACLE_DEFAULT_LIMIT_FROM_TO</code> is the default value related to the key <code>SET_LIMIT_FROM_TO</code>
     * in the case the filter value <code>ORACLE</code> is used for the {@link SqlEngineLoader} instance creation.
     */
    public static final String ORACLE_DEFAULT_LIMIT_FROM_TO = "select * from ( select row_.*, rownum rownum_ from ($S) row_ where rownum <= $m) where rownum_ > $F";
    /**
     * <code>ORACLE_DEFAULT_LIMIT_TO</code> is the default value related to the key <code>SET_LIMIT_TO</code> in the
     * case the filter value <code>ORACLE</code> is used for the {@link SqlEngineLoader} instance creation.
     */
    public static final String ORACLE_DEFAULT_LIMIT_TO = "select * from ($S) where rownum <= $m";
    /**
     * <code>MYSQL_DEFAULT_LIMIT_FROM_TO</code> is the default value related to the key <code>SET_LIMIT_FROM_TO</code>
     * in the case the filter value <code>MYSQL</code> is used for the {@link SqlEngineLoader} instance creation.
     */
    public static final String MYSQL_DEFAULT_LIMIT_FROM_TO = "$S limit $F, $M";
    /**
     * <code>MYSQL_DEFAULT_LIMIT_TO</code> is the default value related to the key <code>SET_LIMIT_TO</code> in the case
     * the filter value <code>MYSQL</code> is used for the {@link SqlEngineLoader} instance creation.
     */
    public static final String MYSQL_DEFAULT_LIMIT_TO = "$S limit $M";
    /**
     * <code>POSTGRESQL_DEFAULT_LIMIT_FROM_TO</code> is the default value related to the key
     * <code>SET_LIMIT_FROM_TO</code> in the case the filter value <code>POSTGRESQL</code> is used for the
     * {@link SqlEngineLoader} instance creation.
     */
    public static final String POSTGRESQL_DEFAULT_LIMIT_FROM_TO = "$S limit $M offset $F";
    /**
     * <code>POSTGRESQL_DEFAULT_LIMIT_TO</code> is the default value related to the key <code>SET_LIMIT_TO</code> in the
     * case the filter value <code>POSTGRESQL</code> is used for the {@link SqlEngineLoader} instance creation.
     */
    public static final String POSTGRESQL_DEFAULT_LIMIT_TO = "$S limit $M";
    /**
     * <code>INFORMIX_DEFAULT_LIMIT_FROM_TO</code> is the default value related to the key
     * <code>SET_LIMIT_FROM_TO</code> in the case the filter value <code>INFORMIX</code> is used for the
     * {@link SqlEngineLoader} instance creation.
     */
    public static final String INFORMIX_DEFAULT_LIMIT_FROM_TO = "select skip $F first $M $s";
    /**
     * <code>INFORMIX_DEFAULT_LIMIT_TO</code> is the default value related to the key <code>SET_LIMIT_TO</code> in the
     * case the filter value <code>INFORMIX</code> is used for the {@link SqlEngineLoader} instance creation.
     */
    public static final String INFORMIX_DEFAULT_LIMIT_TO = "select first $M $s";
    /**
     * <code>SET_SEQ</code> is the key for the SQL query pattern used for the sequences. This pattern can be combined
     * with the sequence name used in the META SQL query in the next way:
     * <ul>
     * <li>$n is the name of the sequence from the META SQL query</li>
     * </ul>
     */
    public static final String SEQ = "SEQ";
    /**
     * <code>HSQLDB_DEFAULT_SEQ</code> is the default value related to the key <code>SET_SEQ</code> in the case the
     * filter value <code>HSQLDB</code> is used for the {@link SqlEngineLoader} instance creation.
     */
    public static final String HSQLDB_DEFAULT_SEQ = "call next value for $n";
    /**
     * <code>ORACLE_DEFAULT_SEQ</code> is the default value related to the key <code>SET_SEQ</code> in the case the
     * filter value <code>ORACLE</code> is used for the {@link SqlEngineLoader} instance creation.
     */
    public static final String ORACLE_DEFAULT_SEQ = "select $n.nextval from dual";
    /**
     * <code>POSTGRESQL_DEFAULT_SEQ</code> is the default value related to the key <code>SET_SEQ</code> in the case the
     * filter value <code>POSTGRESQL</code> is used for the {@link SqlEngineLoader} instance creation.
     */
    public static final String POSTGRESQL_DEFAULT_SEQ = "select nextval('$n')";
    /**
     * <code>INFORMIX_DEFAULT_SEQ</code> is the default value related to the key <code>SET_SEQ</code> in the case the
     * filter value <code>INFORMIX</code> is used for the {@link SqlEngineLoader} instance creation.
     */
    public static final String INFORMIX_DEFAULT_SEQ = "SELECT FIRST 1 $n.NEXTVAL FROM systables";
    /**
     * <code>DEFAULT_SEQ_NAME</code> is the default sequence name.
     */
    public static final String DEFAULT_SEQ_NAME = "SQLPROC_SEQUENCE";
    /**
     * <code>SET_IDSEL</code> is the key for the SQL query pattern used to obtain the value of identities after the
     * INSERT command.
     */
    public static final String IDSEL = "IDSEL";
    /**
     * <code>HSQLDB_DEFAULT_IDSEL</code> is the default value related to the key <code>SET_IDSEL</code> in the case the
     * filter value <code>HSQLDB</code> is used for the {@link SqlEngineLoader} instance creation.
     */
    public static final String HSQLDB_DEFAULT_IDSEL = "call identity()";
    /**
     * <code>MYSQL_DEFAULT_IDSEL</code> is the default value related to the key <code>SET_IDSEL</code> in the case the
     * filter value <code>MYSQL</code> is used for the {@link SqlEngineLoader} instance creation.
     */
    public static final String MYSQL_DEFAULT_IDSEL = "select last_insert_id()";
    /**
     * <code>POSTGRESQL_DEFAULT_IDSEL</code> is the default value related to the key <code>SET_IDSEL</code> in the case
     * the filter value <code>POSTGRESQL</code> is used for the {@link SqlEngineLoader} instance creation.
     */
    // TODO $t - table name, $c - column name
    // public static final String POSTGRESQL_DEFAULT_IDSEL = "select currval(pg_get_serial_sequence('$t','$c'))";
    /**
<<<<<<< HEAD
     * <code>INFORMIX_DEFAULT_IDSEL</code> is the default value related to the key <code>SET_IDSEL</code> in the case
     * the filter value <code>INFORMIX</code> is used for the {@link SqlEngineLoader} instance creation.
     */
    public static final String INFORMIX_DEFAULT_IDSEL = "SELECT FIRST 1 dbinfo('bigserial') FROM systables";
=======
     * <code>DEFAULT_VERSION_COLUMN</code> is the default name of the column devoted to the optimistic locking.
     */
    public static final String DEFAULT_VERSION_COLUMN = "version";
>>>>>>> 0b926084
}<|MERGE_RESOLUTION|>--- conflicted
+++ resolved
@@ -313,14 +313,12 @@
     // TODO $t - table name, $c - column name
     // public static final String POSTGRESQL_DEFAULT_IDSEL = "select currval(pg_get_serial_sequence('$t','$c'))";
     /**
-<<<<<<< HEAD
      * <code>INFORMIX_DEFAULT_IDSEL</code> is the default value related to the key <code>SET_IDSEL</code> in the case
      * the filter value <code>INFORMIX</code> is used for the {@link SqlEngineLoader} instance creation.
      */
     public static final String INFORMIX_DEFAULT_IDSEL = "SELECT FIRST 1 dbinfo('bigserial') FROM systables";
-=======
+    /*
      * <code>DEFAULT_VERSION_COLUMN</code> is the default name of the column devoted to the optimistic locking.
      */
     public static final String DEFAULT_VERSION_COLUMN = "version";
->>>>>>> 0b926084
 }