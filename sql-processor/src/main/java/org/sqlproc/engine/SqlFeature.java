package org.sqlproc.engine;

/**
 * The optional features are used to alter the behavior of the SQL Processor. They can be activated in the process of
 * SQL Processor initialization.
 * 
 * <p>
 * The features can be incorporated into the meta statements file in the form of <code> name(OPT)=...;</code>.
 * 
 * <p>
 * For example the SQL Processor supports the special searching feature based on text fragments. Lets have a table
 * PERSON with two columns - ID and NAME. <br>
 * In the meta statements file statements.qry there's the next definition:
 * 
 * <pre>
 * LIKE_STRING(OPT)=like;
 * WILDCARD_CHARACTER(OPT)=%;
 * SURROUND_QUERY_LIKE(BOPT)=true;
 * SURROUND_QUERY_MIN_LEN(IOPT)=2;
 * 
 * LIKE_PEOPLE(QRY)=
 *   select p.ID @id, p.NAME @name
 *   from PERSON p
 *   {= where
 *    {& id=:id}
 *    {& UPPER(name) like :+name}
 *   }
 *   {#1 order by ID}
 *   {#2 order by NAME}
 * ;
 * </pre>
 * 
 * <p>
 * The special searching capability is activated with the key <code>SURROUND_QUERY_LIKE(BOPT)=true</code>. In this case
 * every query with the like keyword (defined with the key <code>LIKE_STRING</code>) is identified and any dynamic input
 * value, which belongs to this query condition, is handled in a special way. The value for this input value is
 * surrounded with wild-card character <code>%</code>. This character is defined with the key
 * <code>WILDCARD_CHARACTER</code>. In the runtime to activate this feature, the input value has to have the minimal
 * length = 2. This minimal length is defined with the key <code>SURROUND_QUERY_MIN_LEN</code>.
 * 
 * In the case of SQL Processor initialization
 * 
 * <pre>
 * JdbcEngineFactory sqlFactory = new JdbcEngineFactory();
 * sqlFactory.setMetaFilesNames(&quot;statements.qry&quot;); // the meta statements file
 * SqlEngine sqlEngine = sqlFactory.getSqlEngine(&quot;LIKE_PEOPLE&quot;);
 * 
 * // for the case it runs on the top of the JDBC stack
 * Connection connection = DriverManager.getConnection(&quot;jdbc:hsqldb:mem:sqlproc&quot;, &quot;sa&quot;, &quot;&quot;);
 * SqlSession session = new JdbcSimpleSession(connection);
 * </pre>
 * 
 * there's created an instance of SqlEngine with the name <code>LIKE_PEOPLE</code>.
 * 
 * <p>
 * Next there's an instance person of the class Person with the value <code>an</code> for the attribute name. The
 * invocation
 * 
 * <pre>
 * List&lt;Person&gt; list = sqlEngine.query(session, Person.class, person, SqlOrder.getDescOrder(2));
 * </pre>
 * 
 * produces the next SQL execution
 * 
 * <pre>
 * select p.ID id, p.NAME name from PERSON p where UPPER(name) like ? order by NAME DESC
 * </pre>
 * 
 * In the result list there are all table rows with name, which contains the text fragment <code>an</code>.
 * 
 * <p>
 * For more info please see the <a href="https://github.com/hudec/sql-processor/wiki">Tutorials</a>.
 * 
 * @author <a href="mailto:Vladimir.Hudec@gmail.com">Vladimir Hudec</a>
 */
public interface SqlFeature {

    /**
     * The filter for Oracle devoted optional features. It can be used for the construction of {@link SqlEngineLoader}.
     */
    public static final String ORACLE = "ORACLE";
    /**
     * The filter for HSQLDB devoted optional features. It can be used for the construction of {@link SqlEngineLoader}.
     */
    public static final String HSQLDB = "HSQLDB";
    /**
     * The filter for MySQL devoted optional features. It can be used for the construction of {@link SqlEngineLoader}.
     */
    public static final String MYSQL = "MYSQL";
    /**
     * The filter for Informix devoted optional features. It can be used for the construction of {@link SqlEngineLoader}
     * .
     */
    public static final String INFORMIX = "INFORMIX";
    /**
     * The filter for MS SQL Server devoted optional features. It can be used for the construction of
     * {@link SqlEngineLoader}.
     */
    public static final String MSSQL = "MSSQL";
    /**
     * <code>SET_WILDCARD_CHARACTER</code> is the key for the wildcard character for the SQL <code>like</code> command.
     */
    public static final String WILDCARD_CHARACTER = "WILDCARD_CHARACTER";
    /**
     * This is the default value related to the key <code>SET_WILDCARD_CHARACTER</code> .
     */
    public static final String DEFAULT_WILDCARD_CHARACTER = "%";
    /**
     * <code>SET_SURROUND_QUERY_LIKE</code> is the key for the special SQL Processor behavior. In the case the value of
     * this property is <code>true</code>, the SQL Processor sets the wildcard character as a prefix and postfix for all
     * string values related to the SQL command <code>like</code>. These string values should have to have the minimal
     * length greater or equal to <code>SET_SURROUND_QUERY_MIN_LEN</code>. The default value related to this key is
     * <code>false</code>.
     */
    public static final String SURROUND_QUERY_LIKE = "SURROUND_QUERY_LIKE";
    /**
     * <code>SET_SURROUND_QUERY_MIN_LEN</code> is the minimal length of the string input values for the SQL
     * <code>like</code> command to switch on the SQL Processor special behavior described above in the runtime.
     */
    public static final String SURROUND_QUERY_MIN_LEN = "SURROUND_QUERY_MIN_LEN";
    /**
     * This is the default value related to the key <code>SET_SURROUND_QUERY_MIN_LEN</code>.
     */
    public static final Integer DEFAULT_SURROUND_QUERY_MIN_LEN = 2;
    /**
     * <code>SET_LIKE_STRING</code> is the key for the SQL command <code>like</code>. For example for the Informix
     * database it can be <code>matches</code>.
     */
    public static final String LIKE_STRING = "LIKE_STRING";
    /**
     * This is the default value related to the key <code>SET_LIKE_STRING</code>.
     */
    public static final String DEFAULT_LIKE_STRING = "like";
    /**
     * <code>SET_METHODS_ENUM_IN</code> lists the methods used in the translation from a Java type to a JDBC datatype
     * for enumerations based input values.
     */
    public static final String METHODS_ENUM_IN = "METHODS_ENUM_IN";
    /**
     * This is the default value related to the key <code>SET_METHODS_ENUM_IN</code>. It is list of the next methods:
     * <ul>
     * <li>getCode</li>
     * <li>getValue</li>
     * <li>getName</li>
     * <li>name</li>
     * </ul>
     */
    public static final String[] DEFAULT_METHODS_ENUM_IN = new String[] { "getCode", "getValue", "getName", "name" };
    /**
     * <code>SET_METHODS_ENUM_OUT</code> lists the methods used in the translation from a JDBC datatype to a Java type
     * for enumerations based output values.
     */
    public static final String METHODS_ENUM_OUT = "METHODS_ENUM_OUT";
    /**
     * This is the default value related to the key <code>SET_METHODS_ENUM_OUT</code>. It is list of the next methods:
     * <ul>
     * <li>fromCode</li>
     * <li>fromValue</li>
     * <li>valueOf</li>
     * </ul>
     */
    public static final String[] DEFAULT_METHODS_ENUM_OUT = new String[] { "fromCode", "fromValue", "valueOf" };
    /**
     * <code>SET_ID</code> is the key for the identity columns. In the case it's values is defined, all columns with
     * this name are implicitly treated as an identifier.
     */
    public static final String ID = "ID";
    /**
     * <code>SET_IGNORE_INPROPER_IN</code> is the key for special handling of input/output values. In the case it's
     * value is defined as true, in the case of any problems with input values the SqlRuntimeException is not thrown,
     * only the related error is logged.
     */
    public static final String IGNORE_INPROPER_IN = "IGNORE_INPROPER_IN";
    /**
     * <code>SET_IGNORE_INPROPER_OUT</code> is the key for special handling of input/output values. In the case it's
     * value is defined as true, in the case of any problems with output values the SqlRuntimeException is not thrown,
     * only the related error is logged.
     */
    public static final String IGNORE_INPROPER_OUT = "IGNORE_INPROPER_OUT";
    /**
     * <code>SET_JDBC</code> is the key for the raw JDBC stack usage. In this SQL Processor version the next stacks can
     * be used:
     * <ul>
     * <li>raw JDBC</li>
     * <li>Hibernate</li>
     * <li>Spring DAO</li>
     * </ul>
     * The default value related to this key is <code>false</code>.
     */
    public static final String JDBC = "JDBC";
    /**
     * <code>SET_LIMIT_FROM_TO</code> is the key for the SQL query pattern used to limit the query results. This pattern
     * has to be combined with the original SQL query, the limit and the offset in the next way:
     * <ul>
     * <li>$S is the full original query</li>
     * <li>$s is the original query without the token <code>select</code></li>
     * <li>$F is 1-based from rowid (=offset)</li>
     * <li>$f is 0-based from rowid (offset)</li>
     * <li>$M is the max number of returned rows</li>
     * <li>$m is the max rowid of returned rows</li>
     * </ul>
     */
    public static final String LIMIT_FROM_TO = "LIMIT_FROM_TO";
    /**
     * <code>SET_LIMIT_TO</code> is the key for the SQL query pattern used to limit the query results. This pattern has
     * to be combined with the original SQL query and the limit in the next way:
     * <ul>
     * <li>$S is the full original query</li>
     * <li>$s is the original query without the token <code>select</code></li>
     * <li>$F is 1-based from rowid (=offset)</li>
     * <li>$f is 0-based from rowid (offset)</li>
     * </ul>
     */
    public static final String LIMIT_TO = "LIMIT_TO";
    /**
     * <code>HSQLDB_DEFAULT_LIMIT_FROM_TO</code> is the default value related to the key <code>SET_LIMIT_FROM_TO</code>
     * in the case the filter value <code>HSQLDB</code> is used for the {@link SqlEngineLoader} instance creation.
     */
    public static final String HSQLDB_DEFAULT_LIMIT_FROM_TO = "select limit $F $M $s";
    /**
     * <code>HSQLDB_DEFAULT_LIMIT_TO</code> is the default value related to the key <code>SET_LIMIT_TO</code> in the
     * case the filter value <code>HSQLDB</code> is used for the {@link SqlEngineLoader} instance creation.
     */
    public static final String HSQLDB_DEFAULT_LIMIT_TO = "select top $M $s";
    /**
     * <code>ORACLE_DEFAULT_LIMIT_FROM_TO</code> is the default value related to the key <code>SET_LIMIT_FROM_TO</code>
     * in the case the filter value <code>ORACLE</code> is used for the {@link SqlEngineLoader} instance creation.
     */
    public static final String ORACLE_DEFAULT_LIMIT_FROM_TO = "select * from ( select row_.*, rownum rownum_ from ($S) row_ where rownum <= $m) where rownum_ > $F";
    /**
     * <code>ORACLE_DEFAULT_LIMIT_TO</code> is the default value related to the key <code>SET_LIMIT_TO</code> in the
     * case the filter value <code>ORACLE</code> is used for the {@link SqlEngineLoader} instance creation.
     */
    public static final String ORACLE_DEFAULT_LIMIT_TO = "select * from ($S) where rownum <= $m";
    /**
     * <code>MYSQL_DEFAULT_LIMIT_FROM_TO</code> is the default value related to the key <code>SET_LIMIT_FROM_TO</code>
     * in the case the filter value <code>MYSQL</code> is used for the {@link SqlEngineLoader} instance creation.
     */
    public static final String MYSQL_DEFAULT_LIMIT_FROM_TO = "$S limit $F, $M";
    /**
     * <code>MYSQL_DEFAULT_LIMIT_TO</code> is the default value related to the key <code>SET_LIMIT_TO</code> in the case
     * the filter value <code>MYSQL</code> is used for the {@link SqlEngineLoader} instance creation.
     */
    public static final String MYSQL_DEFAULT_LIMIT_TO = "$S limit $M";
    /**
     * <code>POSTGRESQL_DEFAULT_LIMIT_FROM_TO</code> is the default value related to the key
     * <code>SET_LIMIT_FROM_TO</code> in the case the filter value <code>POSTGRESQL</code> is used for the
     * {@link SqlEngineLoader} instance creation.
     */
    public static final String POSTGRESQL_DEFAULT_LIMIT_FROM_TO = "$S limit $M offset $F";
    /**
     * <code>POSTGRESQL_DEFAULT_LIMIT_TO</code> is the default value related to the key <code>SET_LIMIT_TO</code> in the
     * case the filter value <code>POSTGRESQL</code> is used for the {@link SqlEngineLoader} instance creation.
     */
    public static final String POSTGRESQL_DEFAULT_LIMIT_TO = "$S limit $M";
    /**
     * <code>INFORMIX_DEFAULT_LIMIT_FROM_TO</code> is the default value related to the key
     * <code>SET_LIMIT_FROM_TO</code> in the case the filter value <code>INFORMIX</code> is used for the
     * {@link SqlEngineLoader} instance creation.
     */
    public static final String INFORMIX_DEFAULT_LIMIT_FROM_TO = "select skip $F first $M $s";
    /**
     * <code>INFORMIX_DEFAULT_LIMIT_TO</code> is the default value related to the key <code>SET_LIMIT_TO</code> in the
     * case the filter value <code>INFORMIX</code> is used for the {@link SqlEngineLoader} instance creation.
     */
    public static final String INFORMIX_DEFAULT_LIMIT_TO = "select first $M $s";
    /*
     * Unsupported now.
     * 
     * <code>MSSQL_DEFAULT_LIMIT_FROM_TO</code> is the default value related to the key <code>SET_LIMIT_FROM_TO</code>
     * in the case the filter value <code>MSSQL</code> is used for the {@link SqlEngineLoader} instance creation.
     */
    // version for MS SQL Server 2012:
    // public static final String MSSQL_DEFAULT_LIMIT_FROM_TO = "$S OFFSET ($F) ROWS FETCH NEXT ($M) ROWS ONLY";
    /**
     * <code>MSSQL_DEFAULT_LIMIT_TO</code> is the default value related to the key <code>SET_LIMIT_TO</code> in the case
     * the filter value <code>MSSQL</code> is used for the {@link SqlEngineLoader} instance creation.
     */
    public static final String MSSQL_DEFAULT_LIMIT_TO = "select top ($M) $s";
    /**
     * <code>SET_SEQ</code> is the key for the SQL query pattern used for the sequences. This pattern can be combined
     * with the sequence name used in the META SQL query in the next way:
     * <ul>
     * <li>$n is the name of the sequence from the META SQL query</li>
     * </ul>
     */
    public static final String SEQ = "SEQ";
    /**
     * <code>HSQLDB_DEFAULT_SEQ</code> is the default value related to the key <code>SET_SEQ</code> in the case the
     * filter value <code>HSQLDB</code> is used for the {@link SqlEngineLoader} instance creation.
     */
    public static final String HSQLDB_DEFAULT_SEQ = "call next value for $n";
    /**
     * <code>ORACLE_DEFAULT_SEQ</code> is the default value related to the key <code>SET_SEQ</code> in the case the
     * filter value <code>ORACLE</code> is used for the {@link SqlEngineLoader} instance creation.
     */
    public static final String ORACLE_DEFAULT_SEQ = "select $n.nextval from dual";
    /**
     * <code>POSTGRESQL_DEFAULT_SEQ</code> is the default value related to the key <code>SET_SEQ</code> in the case the
     * filter value <code>POSTGRESQL</code> is used for the {@link SqlEngineLoader} instance creation.
     */
    public static final String POSTGRESQL_DEFAULT_SEQ = "select nextval('$n')";
    /**
     * <code>INFORMIX_DEFAULT_SEQ</code> is the default value related to the key <code>SET_SEQ</code> in the case the
     * filter value <code>INFORMIX</code> is used for the {@link SqlEngineLoader} instance creation.
     */
    public static final String INFORMIX_DEFAULT_SEQ = "SELECT FIRST 1 $n.NEXTVAL FROM systables";
    /**
     * <code>DEFAULT_SEQ_NAME</code> is the default sequence name.
     */
    public static final String DEFAULT_SEQ_NAME = "SQLPROC_SEQUENCE";
    /**
     * <code>SET_IDSEL</code> is the key for the SQL query pattern used to obtain the value of identities after the
     * INSERT command.
     */
    public static final String IDSEL = "IDSEL";
    /**
     * <code>HSQLDB_DEFAULT_IDSEL</code> is the default value related to the key <code>SET_IDSEL</code> in the case the
     * filter value <code>HSQLDB</code> is used for the {@link SqlEngineLoader} instance creation.
     */
    public static final String HSQLDB_DEFAULT_IDSEL = "call identity()";
    /**
     * <code>MYSQL_DEFAULT_IDSEL</code> is the default value related to the key <code>SET_IDSEL</code> in the case the
     * filter value <code>MYSQL</code> is used for the {@link SqlEngineLoader} instance creation.
     */
    public static final String MYSQL_DEFAULT_IDSEL = "select last_insert_id()";
    /**
     * <code>POSTGRESQL_DEFAULT_IDSEL</code> is the default value related to the key <code>SET_IDSEL</code> in the case
     * the filter value <code>POSTGRESQL</code> is used for the {@link SqlEngineLoader} instance creation.
     */
    // TODO $t - table name, $c - column name
    // public static final String POSTGRESQL_DEFAULT_IDSEL = "select currval(pg_get_serial_sequence('$t','$c'))";
    /**
     * <code>INFORMIX_DEFAULT_IDSEL</code> is the default value related to the key <code>SET_IDSEL</code> in the case
     * the filter value <code>INFORMIX</code> is used for the {@link SqlEngineLoader} instance creation.
     */
    public static final String INFORMIX_DEFAULT_IDSEL = "SELECT FIRST 1 dbinfo('bigserial') FROM systables";
    /**
<<<<<<< HEAD
     * <code>MSSQL_DEFAULT_IDSEL</code> is the default value related to the key <code>SET_IDSEL</code> in the case the
     * filter value <code>MSSQL</code> is used for the {@link SqlEngineLoader} instance creation.
     */
    public static final String MSSQL_DEFAULT_IDSEL = "select cast(@@identity as bigint)";
    /*
=======
     * <code>IDSEL_JDBC</code> is the special value related to the key <code>SET_IDSEL</code> indicating that the
     * generated identity value is determined using JDBC capabilities to return generated keys for SQL statement. This
     * feature requires that both the database and the JDBC driver support it.
     */
    public static final String IDSEL_JDBC = "JDBC";
    /**
     * <code>MSSQL_DEFAULT_IDSEL</code> is the default value related to the key <code>SET_IDSEL</code> in the case the
     * filter value <code>MSSQL</code> is used for the {@link SqlEngineLoader} instance creation.
     * <p/>
     * The default value is {@link #IDSEL_JDBC}.
     */
    public static final String MSSQL_DEFAULT_IDSEL = IDSEL_JDBC;
    /**
>>>>>>> 82513015
     * <code>DEFAULT_VERSION_COLUMN</code> is the default name of the column devoted to the optimistic locking.
     */
    public static final String DEFAULT_VERSION_COLUMN = "version";
}<|MERGE_RESOLUTION|>--- conflicted
+++ resolved
@@ -335,14 +335,7 @@
      * the filter value <code>INFORMIX</code> is used for the {@link SqlEngineLoader} instance creation.
      */
     public static final String INFORMIX_DEFAULT_IDSEL = "SELECT FIRST 1 dbinfo('bigserial') FROM systables";
-    /**
-<<<<<<< HEAD
-     * <code>MSSQL_DEFAULT_IDSEL</code> is the default value related to the key <code>SET_IDSEL</code> in the case the
-     * filter value <code>MSSQL</code> is used for the {@link SqlEngineLoader} instance creation.
-     */
-    public static final String MSSQL_DEFAULT_IDSEL = "select cast(@@identity as bigint)";
     /*
-=======
      * <code>IDSEL_JDBC</code> is the special value related to the key <code>SET_IDSEL</code> indicating that the
      * generated identity value is determined using JDBC capabilities to return generated keys for SQL statement. This
      * feature requires that both the database and the JDBC driver support it.
@@ -356,7 +349,6 @@
      */
     public static final String MSSQL_DEFAULT_IDSEL = IDSEL_JDBC;
     /**
->>>>>>> 82513015
      * <code>DEFAULT_VERSION_COLUMN</code> is the default name of the column devoted to the optimistic locking.
      */
     public static final String DEFAULT_VERSION_COLUMN = "version";
