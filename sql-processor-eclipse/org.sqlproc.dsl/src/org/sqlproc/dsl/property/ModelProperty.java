--- conflicted
+++ resolved
@@ -4,9 +4,6 @@
 
 public interface ModelProperty extends Adapter {
 
-<<<<<<< HEAD
-    void setNextReset();
-=======
     public void setNextReset();
 
     public boolean isDoResolvePojo();
@@ -22,5 +19,4 @@
     public String getDbPassword();
 
     public String getDbSchema();
->>>>>>> 5139c072
 }